import os
from typing import Any, Optional, Union

import pygame
from pygame import mixer
from pygame.font import FontType
from pygame.ftfont import Font
from pygame.gfxdraw import aacircle, filled_circle

from assets import (black_coin, disc_drop_1, disc_drop_2, event_sound,
                    red_coin, yellow_coin)
from config import BLACK, BLUE, RED, WHITE, YELLOW
from events import GameOver, MouseHoverEvent, PieceDropEvent, bus
from game_data import GameData

# at the very top of game_renderer.py
import sys

class ConsoleBuffer:
    def __init__(self):
        self.lines: list[str] = []

    def write(self, txt: str):
        for line in txt.splitlines():
            self.lines.append(line)

    def flush(self):
        pass

# instantiate and redirect stdout
console = ConsoleBuffer()
sys.stdout = console


@bus.on("piece:drop")
def on_piece_drop(event: PieceDropEvent):
    """
    Plays a sound when a piece is dropped over an empty slot.
    :param event: Information about the drop, namely the slot where the piece was dropped.
    """
    if event.side == 1:
        mixer.music.load(disc_drop_1)
        mixer.music.play(0)

    if event.side == 2:
        mixer.music.load(disc_drop_2)
        mixer.music.play(0)


class GameRenderer:
    """
    Renders the current game state to the screen and the speakers.
    """

    game_data: GameData
    label: Optional[Any]
    myfont: Union[None, Font, FontType]

    def __init__(self, screen, game_data: GameData):
        """
        Initializes the game renderer.
        :param screen: The screen.
        :param game_data: All of the data for the game.
        """
        self.myfont = pygame.font.SysFont("monospace", 75)
        self.label = self.myfont.render("CONNECT FOUR!!", 1, WHITE)
        screen.blit(self.label, (40, 10))
        self.screen = screen
        self.game_data = game_data
        self.stats = {}

        self.console = console

        self.font = pygame.font.Font(None, 20)
        line_h = self.font.get_linesize()
        self.line_height = line_h
        self.scroll_index = max(0, len(console.lines) - self.line_height)

        pygame.display.set_caption("Connect Four | Mayank Singh")
        pygame.display.update()

<<<<<<< HEAD
    def draw_stats_panel(self, stats):
        import game_data
        font = pygame.font.SysFont(None, 24)
        x_offset = self.game_data.width - self.game_data.panel_size+ 20
        y = 20

        def render_line(label, value):
            nonlocal y
            text_surface = font.render(f"{label}: {value}", True, (255, 255, 255))
            self.screen.blit(text_surface, (x_offset, y))
            y += 28

        render_line("State ID", stats.get("state_id", "-"))
        render_line("Action", stats.get("action", "-"))
        render_line("Reward", stats.get("reward", "-"))

        V = stats.get("V", [])
        if V:
            render_line("V[:5]", ", ".join(f"{v:.2f}" for v in V[:5]))

        eigenvalues = stats.get("eigenvalues", [])
        if eigenvalues:
            render_line("λ[0]", f"{eigenvalues[0]:.4f}")
=======
    def draw_stats_panel(self):
        panel_x = self.game_data.width - self.game_data.panel_size
        panel_w = self.game_data.panel_size
        panel_h = self.game_data.height

        # 1) clear panel
        self.screen.fill(BLACK, (panel_x, 0, panel_w, panel_h))

        # 2) figure out how many lines fit
        visible_lines = panel_h // self.line_height
        total = len(console.lines)
        max_start = max(0, total - visible_lines)
        # clamp scroll
        self.scroll_index = min(self.scroll_index, max_start)

        # 3) draw the slice from top of panel
        for i, line in enumerate(console.lines[self.scroll_index:self.scroll_index + visible_lines]):
            txt = self.font.render(line, True, WHITE)
            y = 0 + i * self.line_height
            self.screen.blit(txt, (panel_x + 8, y))

        # 4) full‐height scrollbar
        track_w = 6
        track_x = panel_x + panel_w - track_w - 4
        pygame.draw.rect(self.screen, (40, 40, 40),
                         (track_x, 0, track_w, panel_h))
        if total > visible_lines:
            thumb_h = panel_h * (visible_lines / total)
            thumb_y = (panel_h - thumb_h) * (self.scroll_index / max_start)
            pygame.draw.rect(self.screen, (200, 200, 200),
                             (track_x, thumb_y, track_w, thumb_h))
>>>>>>> 62efd4d7

    @bus.on("mouse:hover")
    def on_mouse_hover(self, event: MouseHoverEvent):
        """
        Draws a coin over the slot that the mouse is positioned.
        :param event: Information about the hover, namely the x position
        """
        posx = event.posx
        
        # Make sure we're within the valid column range
        if posx >= self.game_data.cols * self.game_data.sq_size:
            # Mouse is outside the play area (in stats panel)
            return

        pygame.draw.rect(
            self.screen, BLACK, (0, 0, self.game_data.width, self.game_data.sq_size)
        )
        self.draw_coin(
            self.game_data,
            posx - (self.game_data.sq_size / 2),
            int(self.game_data.sq_size) - self.game_data.sq_size + 5,
        )

    def draw_red_coin(self, x, y):
        """
        Draws a red coin.
        :param x: The x position to draw the coin.
        :param y: The y position to draw the coin.
        """
        self.screen.blit(red_coin, (x, y))

    def draw_yellow_coin(self, x, y):
        """
        Draws a yellow coin.
        :param x: The x position to draw the coin.
        :param y: The y position to draw the coin.
        """
        self.screen.blit(yellow_coin, (x, y))

    def draw_black_coin(self, x, y):
        """
        Draws a black coin.
        :param x: The x position to draw the coin.
        :param y: The y position to draw the coin.
        """
        self.screen.blit(black_coin, (x, y))

    def draw_coin(self, game_data, x, y):
        """
        Draws a coin to the specified position
        using the color of the current player.

        :param game_data: All of the data for the game.
        :param x: The x position for the coin to be drawn.
        :param y: The y position for the coin to be drawn.
        """
        if game_data.turn == 0:
            self.screen.blit(red_coin, (x, y))
        else:
            self.screen.blit(yellow_coin, (x, y))

    def draw(self, game_data: GameData):
        """
        Draws the game state, including the board and the pieces.
        :param game_data: All of the data associated with the game.
        """
        if game_data.action == "undo":
            filled_circle(
                self.screen,
                game_data.last_move_row,
                game_data.last_move_col,
                self.game_data.radius,
                BLACK,
            )

            aacircle(
                self.screen,
                game_data.last_move_row,
                game_data.last_move_col,
                self.game_data.radius,
                BLACK,
            )

            self.draw_black_coin(
                game_data.last_move_col * self.game_data.sq_size + 5,
                self.game_data.height
                - (
                    game_data.last_move_row * self.game_data.sq_size
                    + self.game_data.sq_size
                    - 5
                ),
            )

            game_data.game_board.print_board()
            game_data.action = None

        self.draw_board(game_data.game_board)

    @bus.on("game:over")
    def on_game_over(self, event: GameOver):
        """
        Handles a game over event.
        :param event: Data about how the game ended.
        """
        color = None

        if event.winner == 1:
            color = RED
        if event.winner == 2:
            color = YELLOW

        if not event.was_tie:
            self.label = self.myfont.render(f"PLAYER {event.winner} WINS!", 1, color)
            self.screen.blit(self.label, (40, 10))

            mixer.music.load(event_sound)
            mixer.music.play(0)
        else:
            mixer.music.load(os.path.join("sounds", "event.ogg"))
            mixer.music.play(0)
            self.myfont = pygame.font.SysFont("monospace", 75)
            self.label = self.myfont.render("GAME DRAW !!!!", 1, WHITE)
            self.screen.blit(self.label, (40, 10))

    def draw_board(self, board):
        """
        Draws the game board to the screen.
        :param board: The game board.
        """
        sq_size = self.game_data.sq_size
        height = self.game_data.height
        radius = self.game_data.radius

        for c in range(board.cols):
            for r in range(board.rows):
                pygame.draw.rect(
                    self.screen,
                    BLUE,
                    (c * sq_size, (r + 1) * sq_size, sq_size, sq_size),
                )
                aacircle(
                    self.screen,
                    int(c * sq_size + sq_size / 2),
                    int((r + 1) * sq_size + sq_size / 2),
                    radius,
                    BLACK,
                )
                filled_circle(
                    self.screen,
                    int(c * sq_size + sq_size / 2),
                    int((r + 1) * sq_size + sq_size / 2),
                    radius,
                    BLACK,
                )

        for c in range(board.cols):
            for r in range(board.rows):
                if board.board[r][c] == 1:
                    self.draw_red_coin(
                        int(c * sq_size) + 5, height - int(r * sq_size + sq_size - 5)
                    )

                elif board.board[r][c] == 2:
                    self.draw_yellow_coin(
                        int(c * sq_size) + 5, height - int(r * sq_size + sq_size - 5)
                    )
        
        # Display the game mode and board size info
        font = pygame.font.SysFont(None, 24)
        x_offset = self.game_data.width - self.game_data.panel_size + 20
        y = height - 140
        
        # Draw game information
<<<<<<< HEAD
        game_mode_text = f"Game Mode: {self.game_data.game_mode.upper()}"
=======
        """game_mode_text = f"Game Mode: {self.game_data.game_mode.upper()}"
>>>>>>> 62efd4d7
        board_size_text = f"Board Size: {self.game_data.cols}x{self.game_data.rows}"
        win_condition_text = f"Win Condition: {self.game_data.win_condition} in a row"
        
        self.screen.blit(font.render(game_mode_text, True, WHITE), (x_offset, y))
        self.screen.blit(font.render(board_size_text, True, WHITE), (x_offset, y + 30))
<<<<<<< HEAD
        self.screen.blit(font.render(win_condition_text, True, WHITE), (x_offset, y + 60))
        
        self.draw_stats_panel(self.stats)
=======
        self.screen.blit(font.render(win_condition_text, True, WHITE), (x_offset, y + 60))"""

        self.draw_stats_panel()
>>>>>>> 62efd4d7
        pygame.display.update()<|MERGE_RESOLUTION|>--- conflicted
+++ resolved
@@ -67,7 +67,6 @@
         screen.blit(self.label, (40, 10))
         self.screen = screen
         self.game_data = game_data
-        self.stats = {}
 
         self.console = console
 
@@ -79,31 +78,6 @@
         pygame.display.set_caption("Connect Four | Mayank Singh")
         pygame.display.update()
 
-<<<<<<< HEAD
-    def draw_stats_panel(self, stats):
-        import game_data
-        font = pygame.font.SysFont(None, 24)
-        x_offset = self.game_data.width - self.game_data.panel_size+ 20
-        y = 20
-
-        def render_line(label, value):
-            nonlocal y
-            text_surface = font.render(f"{label}: {value}", True, (255, 255, 255))
-            self.screen.blit(text_surface, (x_offset, y))
-            y += 28
-
-        render_line("State ID", stats.get("state_id", "-"))
-        render_line("Action", stats.get("action", "-"))
-        render_line("Reward", stats.get("reward", "-"))
-
-        V = stats.get("V", [])
-        if V:
-            render_line("V[:5]", ", ".join(f"{v:.2f}" for v in V[:5]))
-
-        eigenvalues = stats.get("eigenvalues", [])
-        if eigenvalues:
-            render_line("λ[0]", f"{eigenvalues[0]:.4f}")
-=======
     def draw_stats_panel(self):
         panel_x = self.game_data.width - self.game_data.panel_size
         panel_w = self.game_data.panel_size
@@ -135,7 +109,6 @@
             thumb_y = (panel_h - thumb_h) * (self.scroll_index / max_start)
             pygame.draw.rect(self.screen, (200, 200, 200),
                              (track_x, thumb_y, track_w, thumb_h))
->>>>>>> 62efd4d7
 
     @bus.on("mouse:hover")
     def on_mouse_hover(self, event: MouseHoverEvent):
@@ -309,23 +282,13 @@
         y = height - 140
         
         # Draw game information
-<<<<<<< HEAD
-        game_mode_text = f"Game Mode: {self.game_data.game_mode.upper()}"
-=======
         """game_mode_text = f"Game Mode: {self.game_data.game_mode.upper()}"
->>>>>>> 62efd4d7
         board_size_text = f"Board Size: {self.game_data.cols}x{self.game_data.rows}"
         win_condition_text = f"Win Condition: {self.game_data.win_condition} in a row"
         
         self.screen.blit(font.render(game_mode_text, True, WHITE), (x_offset, y))
         self.screen.blit(font.render(board_size_text, True, WHITE), (x_offset, y + 30))
-<<<<<<< HEAD
-        self.screen.blit(font.render(win_condition_text, True, WHITE), (x_offset, y + 60))
-        
-        self.draw_stats_panel(self.stats)
-=======
         self.screen.blit(font.render(win_condition_text, True, WHITE), (x_offset, y + 60))"""
 
         self.draw_stats_panel()
->>>>>>> 62efd4d7
         pygame.display.update()